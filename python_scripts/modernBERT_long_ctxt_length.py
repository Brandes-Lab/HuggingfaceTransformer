from dataclasses import dataclass, field

import numpy as np
<<<<<<< HEAD
import torch
=======
import pandas as pd
import matplotlib.pyplot as plt
>>>>>>> 67445fee
from datasets import load_from_disk
from transformers import (
    DataCollatorForLanguageModeling,
    HfArgumentParser,
    Trainer,
    TrainingArguments,
)

<<<<<<< HEAD
import wandb
from gLM.callbacks import ElapsedTimeLoggerCallback, ZeroShotVEPEvaluationCallback
from gLM.models import ProteinBertModel
from gLM.tokenizers import TokenizerLoader

if torch.cuda.is_available():
    print("Using CUDA")
    DEVICE = torch.device("cuda")
elif torch.backends.mps.is_available():
    print("Using MPS")
    DEVICE = torch.device("mps")
else:
    print("Using CPU")
    DEVICE = torch.device("cpu")


@dataclass
class ModelArguments:
    """Arguments for model configuration."""

    tokenizer_path: str = field(
        default="char_tokenizer", metadata={"help": "Path to the tokenizer directory"}
    )
    max_position_embeddings: int = field(
        default=8192, metadata={"help": "Maximum sequence length for the model"}
    )


@dataclass
class DataArguments:
    """Arguments for data configuration."""

    train_dataset_path: str = field(
        default="/gpfs/data/brandeslab/Data/processed_datasets/uniref90_tokenized_8192/train_only/train",
        metadata={"help": "Path to the training dataset"},
    )
    val_dataset_path: str = field(
        default="/gpfs/data/brandeslab/Data/processed_datasets/uniref90_tokenized_8192/val_only/validation",
        metadata={"help": "Path to the validation dataset"},
    )
    vep_input_csv: str = field(
        default="/gpfs/data/brandeslab/Data/clinvar_AA_zero_shot_input.csv",
        metadata={"help": "Path to the VEP evaluation CSV file"},
    )


class CustomTrainingArguments(TrainingArguments):
    run_name: str = field(
        default="modernBERT_uniref_tokenized8192",
        metadata={"help": "Name for the experiment run"},
    )
    output_dir: str = field(
        default="/gpfs/data/brandeslab/model_checkpts",
        metadata={"help": "Directory to save model checkpoints"},
    )
    max_steps: int = field(
        default=2_000_000, metadata={"help": "Maximum number of training steps"}
    )
    per_device_train_batch_size: int = field(
        default=16, metadata={"help": "Training batch size per device"}
    )
    gradient_accumulation_steps: int = field(
        default=16, metadata={"help": "Number of gradient accumulation steps"}
    )
    per_device_eval_batch_size: int = field(
        default=4, metadata={"help": "Evaluation batch size per device"}
    )
    learning_rate: float = field(
        default=3e-4, metadata={"help": "Learning rate for training"}
    )
    logging_steps: int = field(
        default=1000, metadata={"help": "Number of steps between logging"}
    )
    vep_eval_steps: int = field(
        default=50000, metadata={"help": "Number of steps between VEP evaluations"}
    )
    dataloader_num_workers: int = field(
        default=16, metadata={"help": "Number of dataloader workers"}
    )
    mlm_probability: float = field(
        default=0.15, metadata={"help": "Probability for masking tokens in MLM"}
    )

    # Arguments that shouldn't be changed really
    bf16: bool = field(default=True)
    fp16: bool = field(default=False)
    dataloader_persistent_workers: bool = field(default=True)
    dataloader_prefetch_factor: int = field(default=2)
    eval_strategy: str = field(default="no")  # not running eval
    logging_strategy: str = field(default="steps")
    save_strategy: str = field(default="no")
    report_to: str = field(default="wandb")
    remove_unused_columns: bool = field(default=False)
    group_by_length: bool = field(default=True)
    length_column_name: str = field(default="length")


@dataclass
class WandbArguments:
    """Arguments for Weights & Bias initialization."""

    wandb_project: str = field(
        default="huggingface_bert_sweep",
        metadata={"help": "Weights & Biases project name"},
    )
    wandb_entity: str = field(
        default="sinha-anushka12-na", metadata={"help": "Weights & Biases entity name"}
    )
    disable_wandb: bool = field(
        default=False,
        metadata={"help": "Whether to disable WandB logging. Defaults to False."},
    )

=======
class TokenizerLoader:
    def __init__(self, tokenizer_path):
        self.tokenizer_path = tokenizer_path

    def load(self):
        return PreTrainedTokenizerFast.from_pretrained(self.tokenizer_path)

class ProteinBertModel:
    def __init__(self, vocab_size, tokenizer):
        self.vocab_size = vocab_size
        self.tokenizer = tokenizer

    def build(self):
        config = ModernBertConfig(
            vocab_size=self.vocab_size,
            max_position_embeddings=8192,
            num_hidden_layers=8,
            num_attention_heads=8,
            hidden_size=512,
            intermediate_size=2048,
            type_vocab_size=1,
            hidden_activation="gelu",
            global_attn_every_n_layers=3,
            local_attention=512,
            deterministic_flash_attn=False,
            global_rope_theta=160000.0,
            local_rope_theta=10000.0,
            pad_token_id=self.tokenizer.pad_token_id,
            eos_token_id=self.tokenizer.eos_token_id,
            bos_token_id=self.tokenizer.bos_token_id,
            cls_token_id=self.tokenizer.cls_token_id,
            sep_token_id=self.tokenizer.sep_token_id,
        )
        return ModernBertForMaskedLM(config)

class ZeroShotVEPEvaluationCallback(TrainerCallback):
    def __init__(self, tokenizer, input_csv, trainer, max_len=8192, eval_every_n_steps=50000):
        self.tokenizer = tokenizer
        self.input_csv = input_csv
        self.max_len = max_len
        self.eval_every_n_steps = eval_every_n_steps
        self.trainer = trainer
        self.start_time = time.time()

        self.df = pd.read_csv(
            input_csv,
            usecols=["sequence", "pos", "ref", "alt", "label"],
            dtype={"pos": np.int32, "label": np.int8},
        )

    def compute_log_odds(self, model, seq, pos, ref, alt):
        if len(seq) > self.max_len or pos >= len(seq) or seq[pos] != ref:
            return None

        masked_seq = list(seq)
        masked_seq[pos] = self.tokenizer.mask_token
        masked_seq = "".join(masked_seq)

        inputs = self.tokenizer(
            masked_seq, return_tensors="pt", truncation=True, max_length=self.max_len
        )
        inputs = {k: v.cuda(non_blocking=True) for k, v in inputs.items()}

        with torch.inference_mode():
            logits = model(**inputs).logits

        mask_index = (inputs["input_ids"][0] == self.tokenizer.mask_token_id).nonzero(as_tuple=True)[0].item()
        probs = torch.nn.functional.softmax(logits[0, mask_index], dim=0)

        ref_id = self.tokenizer.convert_tokens_to_ids(ref)
        alt_id = self.tokenizer.convert_tokens_to_ids(alt)
        if ref_id is None or alt_id is None:
            return None

        return (torch.log(probs[alt_id]) - torch.log(probs[ref_id])).item()

    def run_vep_eval(self, model, step_id):
        if not self.trainer.is_world_process_zero():
            return
        elapsed_hours = (time.time() - self.start_time) / 3600

        start_time = time.time()  # Start timing
        print(f"Running zero-shot VEP evaluation at step {step_id}", flush=True)

        seqs = self.df["sequence"].values
        poses = self.df["pos"].values
        refs = self.df["ref"].values
        alts = self.df["alt"].values
        labels = self.df["label"].to_numpy(dtype=np.int8)

        n = len(labels)
        preds = np.full(n, np.nan, dtype=np.float32)

        was_training = model.training
        model.eval()
        try:
            for i in range(n):
                s = self.compute_log_odds(model, seqs[i], int(poses[i]), refs[i], alts[i])
                if s is not None:
                    preds[i] = -float(s)
        finally:
            if was_training:
                model.train()

        mask = ~np.isnan(preds)
        if mask.sum() >= 10 and (labels[mask].min() != labels[mask].max()):
            auc = roc_auc_score(labels[mask], preds[mask])
            print(f"AUC at step {step_id}: {auc:.4f}")
            wandb.log({"zero_shot_vep_auc": auc, "step": step_id, "elapsed_hours": elapsed_hours})
        else:
            print(f"Skipping AUC at step {step_id} due to insufficient data", flush=True)

        elapsed = time.time() - start_time  # End timing
        print(f"[TIMER] Zero-shot VEP took {elapsed:.2f} seconds", flush=True)

    def on_step_begin(self, args, state, control, model=None, **kwargs):
        if state.global_step == 0:
            self.run_vep_eval(model, step_id=state.global_step)
        return control

    def on_step_end(self, args, state, control, model=None, **kwargs):
        if state.global_step % self.eval_every_n_steps == 0 and state.global_step > 0:
            self.run_vep_eval(model, step_id=state.global_step)
        return control

class ElapsedTimeLoggerCallback(TrainerCallback):
    def __init__(self):
        self.start_time = time.time()

    def on_log(self, args, state, control, logs=None, **kwargs):
        elapsed_hours = (time.time() - self.start_time) / 3600
        if logs is not None:
            logs["elapsed_hours"] = elapsed_hours
            wandb.log(logs, step=state.global_step)
>>>>>>> 67445fee


class LossPrintCallback(TrainerCallback):
    def on_log(self, args, state, control, logs=None, **kwargs):
        # Print the Trainer-logged loss (usually after accumulation)
        if logs is not None and "loss" in logs:
            print(f"\n[LOG STEP {state.global_step}] Trainer-logged loss: {logs['loss']}")
            print(f"  gradient_accumulation_steps: {args.gradient_accumulation_steps}")


def main():
    # Parse arguments
    parser = HfArgumentParser(
        (ModelArguments, DataArguments, CustomTrainingArguments, WandbArguments)
    )
    model_args, data_args, training_args, wandb_args = (
        parser.parse_args_into_dataclasses()
    )

<<<<<<< HEAD
    # Initialize wandb
    if not wandb_args.disable_wandb:
        wandb.init(
            project=wandb_args.wandb_project,
            name=training_args.run_name,
            entity=wandb_args.wandb_entity,
        )

    # Load tokenizer
    tokenizer = TokenizerLoader(model_args.tokenizer_path).load()
=======
    tokenizer = TokenizerLoader("char_tokenizer").load()
    pad_id = tokenizer.pad_token_id
>>>>>>> 67445fee
    print("Tokenizer vocab size:", tokenizer.vocab_size)

    # Build model
    model = ProteinBertModel(tokenizer.vocab_size, tokenizer).build()
    model.to(device=DEVICE)
    print(f"Model parameters: {sum(p.numel() for p in model.parameters()):,}")

<<<<<<< HEAD
    # Load pre-tokenized datasets
    train_ds = load_from_disk(data_args.train_dataset_path)
    val_ds = load_from_disk(data_args.val_dataset_path)
=======

    train_ds = load_from_disk("/gpfs/data/brandeslab/Data/processed_datasets/uniref90_tokenized_8192/train_only/train")
    val_ds = load_from_disk("/gpfs/data/brandeslab/Data/processed_datasets/uniref90_tokenized_8192/val_only/validation")
>>>>>>> 67445fee

    # print("Max train length:", max(train_ds["length"]))
    # print("99th percentile:", np.percentile(train_ds["length"], 99))
    # print("95th percentile:", np.percentile(train_ds["length"], 95))

    print(training_args.mlm_probability)
    data_collator = DataCollatorForLanguageModeling(
<<<<<<< HEAD
        tokenizer=tokenizer, mlm=True, mlm_probability=training_args.mlm_probability
=======
        tokenizer=tokenizer,
        mlm=True,
        mlm_probability=0.15
    )

    training_args = TrainingArguments(
        output_dir=f"/gpfs/data/brandeslab/model_checkpts/{run_name}",
        max_steps=2_000_000,
        per_device_train_batch_size=8,
        gradient_accumulation_steps=1,
        per_device_eval_batch_size=4,
        bf16=True,
        fp16=False,
        dataloader_num_workers=16,
        dataloader_persistent_workers=True,
        dataloader_prefetch_factor=8,
        eval_strategy="no",
        logging_strategy="steps",
        logging_steps=1000,
        save_strategy="no",
        report_to="wandb",
        run_name=run_name,
        learning_rate=3e-4,
        remove_unused_columns=False,
        group_by_length=True,
        length_column_name="length"
>>>>>>> 67445fee
    )

    # Update training arguments with parsed values
    training_args.output_dir = f"{training_args.output_dir}/{training_args.run_name}"

    trainer = Trainer(
        model=model,
        args=training_args,
        train_dataset=train_ds,
        eval_dataset=val_ds,
        tokenizer=tokenizer,
        data_collator=data_collator,
    )
<<<<<<< HEAD
    dl = trainer.get_train_dataloader()
    for i, batch in enumerate(dl):
        print(f"Batch {i} max length: {batch['input_ids'].shape[1]}")
        if i > 5:
            break
=======

    # # === Inspect batches before training ===
    # dl = trainer.get_train_dataloader()
    # for batch in dl:
    #     print("input_ids", batch["input_ids"][0])
    #     print("labels", batch["labels"][0])
    #     print("PAD token id:", pad_id)
    #     # Check loss calculation
    #     outputs = model(input_ids=batch["input_ids"].cuda(), labels=batch["labels"].cuda())
    #     print("One batch loss:", outputs.loss.item())
    #     break  # Only check the first batch
            

    
    # batch_lens = []

    # print("\nInspecting first 20 batches...\n")
    # for i, batch in enumerate(dl):
    #     input_ids = batch["input_ids"]
    #     if isinstance(input_ids, torch.Tensor):
    #         lengths = (input_ids != pad_id).sum(dim=1).tolist()
    #         min_len = min(lengths)
    #         max_len = max(lengths)
    #         batch_lens.append((i, min_len, max_len))

    #         print(f"Batch {i:03d} → min length = {min_len}, max length = {max_len}, batch size = {len(lengths)}")

    #     if i >= 100:
    #         break

    # # === Optional: Plot Length Spread ===
    # if batch_lens:
    #     batch_ids, min_lens, max_lens = zip(*batch_lens)
    #     plt.figure(figsize=(10, 4))
    #     plt.plot(batch_ids, max_lens, label='Max length')
    #     plt.plot(batch_ids, min_lens, label='Min length')
    #     plt.fill_between(batch_ids, min_lens, max_lens, alpha=0.2, label='Length spread')
    #     plt.xlabel("Batch Index")
    #     plt.ylabel("Sequence Length")
    #     plt.title("Min/Max Token Length per Batch (after group_by_length)")
    #     plt.legend()
    #     plt.tight_layout()
    #     plt.savefig("group_by_len.png")
    #     plt.show()
>>>>>>> 67445fee

    trainer.add_callback(
        ZeroShotVEPEvaluationCallback(
            tokenizer=tokenizer,
            input_csv=data_args.vep_input_csv,
            trainer=trainer,
            eval_every_n_steps=training_args.vep_eval_steps,
        )
    )
    trainer.add_callback(ElapsedTimeLoggerCallback())
    trainer.add_callback(LossPrintCallback())

    trainer.train()


if __name__ == "__main__":
    main()<|MERGE_RESOLUTION|>--- conflicted
+++ resolved
@@ -1,12 +1,9 @@
 from dataclasses import dataclass, field
 
 import numpy as np
-<<<<<<< HEAD
 import torch
-=======
 import pandas as pd
 import matplotlib.pyplot as plt
->>>>>>> 67445fee
 from datasets import load_from_disk
 from transformers import (
     DataCollatorForLanguageModeling,
@@ -15,9 +12,12 @@
     TrainingArguments,
 )
 
-<<<<<<< HEAD
 import wandb
-from gLM.callbacks import ElapsedTimeLoggerCallback, ZeroShotVEPEvaluationCallback
+from gLM.callbacks import (
+    ElapsedTimeLoggerCallback,
+    ZeroShotVEPEvaluationCallback,
+    LossPrintCallback,
+)
 from gLM.models import ProteinBertModel
 from gLM.tokenizers import TokenizerLoader
 
@@ -75,10 +75,10 @@
         default=2_000_000, metadata={"help": "Maximum number of training steps"}
     )
     per_device_train_batch_size: int = field(
-        default=16, metadata={"help": "Training batch size per device"}
+        default=8, metadata={"help": "Training batch size per device"}
     )
     gradient_accumulation_steps: int = field(
-        default=16, metadata={"help": "Number of gradient accumulation steps"}
+        default=1, metadata={"help": "Number of gradient accumulation steps"}
     )
     per_device_eval_batch_size: int = field(
         default=4, metadata={"help": "Evaluation batch size per device"}
@@ -103,7 +103,7 @@
     bf16: bool = field(default=True)
     fp16: bool = field(default=False)
     dataloader_persistent_workers: bool = field(default=True)
-    dataloader_prefetch_factor: int = field(default=2)
+    dataloader_prefetch_factor: int = field(default=8)
     eval_strategy: str = field(default="no")  # not running eval
     logging_strategy: str = field(default="steps")
     save_strategy: str = field(default="no")
@@ -129,151 +129,6 @@
         metadata={"help": "Whether to disable WandB logging. Defaults to False."},
     )
 
-=======
-class TokenizerLoader:
-    def __init__(self, tokenizer_path):
-        self.tokenizer_path = tokenizer_path
-
-    def load(self):
-        return PreTrainedTokenizerFast.from_pretrained(self.tokenizer_path)
-
-class ProteinBertModel:
-    def __init__(self, vocab_size, tokenizer):
-        self.vocab_size = vocab_size
-        self.tokenizer = tokenizer
-
-    def build(self):
-        config = ModernBertConfig(
-            vocab_size=self.vocab_size,
-            max_position_embeddings=8192,
-            num_hidden_layers=8,
-            num_attention_heads=8,
-            hidden_size=512,
-            intermediate_size=2048,
-            type_vocab_size=1,
-            hidden_activation="gelu",
-            global_attn_every_n_layers=3,
-            local_attention=512,
-            deterministic_flash_attn=False,
-            global_rope_theta=160000.0,
-            local_rope_theta=10000.0,
-            pad_token_id=self.tokenizer.pad_token_id,
-            eos_token_id=self.tokenizer.eos_token_id,
-            bos_token_id=self.tokenizer.bos_token_id,
-            cls_token_id=self.tokenizer.cls_token_id,
-            sep_token_id=self.tokenizer.sep_token_id,
-        )
-        return ModernBertForMaskedLM(config)
-
-class ZeroShotVEPEvaluationCallback(TrainerCallback):
-    def __init__(self, tokenizer, input_csv, trainer, max_len=8192, eval_every_n_steps=50000):
-        self.tokenizer = tokenizer
-        self.input_csv = input_csv
-        self.max_len = max_len
-        self.eval_every_n_steps = eval_every_n_steps
-        self.trainer = trainer
-        self.start_time = time.time()
-
-        self.df = pd.read_csv(
-            input_csv,
-            usecols=["sequence", "pos", "ref", "alt", "label"],
-            dtype={"pos": np.int32, "label": np.int8},
-        )
-
-    def compute_log_odds(self, model, seq, pos, ref, alt):
-        if len(seq) > self.max_len or pos >= len(seq) or seq[pos] != ref:
-            return None
-
-        masked_seq = list(seq)
-        masked_seq[pos] = self.tokenizer.mask_token
-        masked_seq = "".join(masked_seq)
-
-        inputs = self.tokenizer(
-            masked_seq, return_tensors="pt", truncation=True, max_length=self.max_len
-        )
-        inputs = {k: v.cuda(non_blocking=True) for k, v in inputs.items()}
-
-        with torch.inference_mode():
-            logits = model(**inputs).logits
-
-        mask_index = (inputs["input_ids"][0] == self.tokenizer.mask_token_id).nonzero(as_tuple=True)[0].item()
-        probs = torch.nn.functional.softmax(logits[0, mask_index], dim=0)
-
-        ref_id = self.tokenizer.convert_tokens_to_ids(ref)
-        alt_id = self.tokenizer.convert_tokens_to_ids(alt)
-        if ref_id is None or alt_id is None:
-            return None
-
-        return (torch.log(probs[alt_id]) - torch.log(probs[ref_id])).item()
-
-    def run_vep_eval(self, model, step_id):
-        if not self.trainer.is_world_process_zero():
-            return
-        elapsed_hours = (time.time() - self.start_time) / 3600
-
-        start_time = time.time()  # Start timing
-        print(f"Running zero-shot VEP evaluation at step {step_id}", flush=True)
-
-        seqs = self.df["sequence"].values
-        poses = self.df["pos"].values
-        refs = self.df["ref"].values
-        alts = self.df["alt"].values
-        labels = self.df["label"].to_numpy(dtype=np.int8)
-
-        n = len(labels)
-        preds = np.full(n, np.nan, dtype=np.float32)
-
-        was_training = model.training
-        model.eval()
-        try:
-            for i in range(n):
-                s = self.compute_log_odds(model, seqs[i], int(poses[i]), refs[i], alts[i])
-                if s is not None:
-                    preds[i] = -float(s)
-        finally:
-            if was_training:
-                model.train()
-
-        mask = ~np.isnan(preds)
-        if mask.sum() >= 10 and (labels[mask].min() != labels[mask].max()):
-            auc = roc_auc_score(labels[mask], preds[mask])
-            print(f"AUC at step {step_id}: {auc:.4f}")
-            wandb.log({"zero_shot_vep_auc": auc, "step": step_id, "elapsed_hours": elapsed_hours})
-        else:
-            print(f"Skipping AUC at step {step_id} due to insufficient data", flush=True)
-
-        elapsed = time.time() - start_time  # End timing
-        print(f"[TIMER] Zero-shot VEP took {elapsed:.2f} seconds", flush=True)
-
-    def on_step_begin(self, args, state, control, model=None, **kwargs):
-        if state.global_step == 0:
-            self.run_vep_eval(model, step_id=state.global_step)
-        return control
-
-    def on_step_end(self, args, state, control, model=None, **kwargs):
-        if state.global_step % self.eval_every_n_steps == 0 and state.global_step > 0:
-            self.run_vep_eval(model, step_id=state.global_step)
-        return control
-
-class ElapsedTimeLoggerCallback(TrainerCallback):
-    def __init__(self):
-        self.start_time = time.time()
-
-    def on_log(self, args, state, control, logs=None, **kwargs):
-        elapsed_hours = (time.time() - self.start_time) / 3600
-        if logs is not None:
-            logs["elapsed_hours"] = elapsed_hours
-            wandb.log(logs, step=state.global_step)
->>>>>>> 67445fee
-
-
-class LossPrintCallback(TrainerCallback):
-    def on_log(self, args, state, control, logs=None, **kwargs):
-        # Print the Trainer-logged loss (usually after accumulation)
-        if logs is not None and "loss" in logs:
-            print(f"\n[LOG STEP {state.global_step}] Trainer-logged loss: {logs['loss']}")
-            print(f"  gradient_accumulation_steps: {args.gradient_accumulation_steps}")
-
 
 def main():
     # Parse arguments
@@ -284,7 +139,6 @@
         parser.parse_args_into_dataclasses()
     )
 
-<<<<<<< HEAD
     # Initialize wandb
     if not wandb_args.disable_wandb:
         wandb.init(
@@ -295,10 +149,7 @@
 
     # Load tokenizer
     tokenizer = TokenizerLoader(model_args.tokenizer_path).load()
-=======
-    tokenizer = TokenizerLoader("char_tokenizer").load()
     pad_id = tokenizer.pad_token_id
->>>>>>> 67445fee
     print("Tokenizer vocab size:", tokenizer.vocab_size)
 
     # Build model
@@ -306,15 +157,9 @@
     model.to(device=DEVICE)
     print(f"Model parameters: {sum(p.numel() for p in model.parameters()):,}")
 
-<<<<<<< HEAD
     # Load pre-tokenized datasets
     train_ds = load_from_disk(data_args.train_dataset_path)
     val_ds = load_from_disk(data_args.val_dataset_path)
-=======
-
-    train_ds = load_from_disk("/gpfs/data/brandeslab/Data/processed_datasets/uniref90_tokenized_8192/train_only/train")
-    val_ds = load_from_disk("/gpfs/data/brandeslab/Data/processed_datasets/uniref90_tokenized_8192/val_only/validation")
->>>>>>> 67445fee
 
     # print("Max train length:", max(train_ds["length"]))
     # print("99th percentile:", np.percentile(train_ds["length"], 99))
@@ -322,36 +167,7 @@
 
     print(training_args.mlm_probability)
     data_collator = DataCollatorForLanguageModeling(
-<<<<<<< HEAD
         tokenizer=tokenizer, mlm=True, mlm_probability=training_args.mlm_probability
-=======
-        tokenizer=tokenizer,
-        mlm=True,
-        mlm_probability=0.15
-    )
-
-    training_args = TrainingArguments(
-        output_dir=f"/gpfs/data/brandeslab/model_checkpts/{run_name}",
-        max_steps=2_000_000,
-        per_device_train_batch_size=8,
-        gradient_accumulation_steps=1,
-        per_device_eval_batch_size=4,
-        bf16=True,
-        fp16=False,
-        dataloader_num_workers=16,
-        dataloader_persistent_workers=True,
-        dataloader_prefetch_factor=8,
-        eval_strategy="no",
-        logging_strategy="steps",
-        logging_steps=1000,
-        save_strategy="no",
-        report_to="wandb",
-        run_name=run_name,
-        learning_rate=3e-4,
-        remove_unused_columns=False,
-        group_by_length=True,
-        length_column_name="length"
->>>>>>> 67445fee
     )
 
     # Update training arguments with parsed values
@@ -365,13 +181,6 @@
         tokenizer=tokenizer,
         data_collator=data_collator,
     )
-<<<<<<< HEAD
-    dl = trainer.get_train_dataloader()
-    for i, batch in enumerate(dl):
-        print(f"Batch {i} max length: {batch['input_ids'].shape[1]}")
-        if i > 5:
-            break
-=======
 
     # # === Inspect batches before training ===
     # dl = trainer.get_train_dataloader()
@@ -383,9 +192,7 @@
     #     outputs = model(input_ids=batch["input_ids"].cuda(), labels=batch["labels"].cuda())
     #     print("One batch loss:", outputs.loss.item())
     #     break  # Only check the first batch
-            
-
-    
+
     # batch_lens = []
 
     # print("\nInspecting first 20 batches...\n")
@@ -416,7 +223,6 @@
     #     plt.tight_layout()
     #     plt.savefig("group_by_len.png")
     #     plt.show()
->>>>>>> 67445fee
 
     trainer.add_callback(
         ZeroShotVEPEvaluationCallback(
