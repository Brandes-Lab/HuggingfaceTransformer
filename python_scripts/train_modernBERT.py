--- conflicted
+++ resolved
@@ -1,17 +1,9 @@
 # type: ignore
-<<<<<<< HEAD
 from dataclasses import dataclass, field # type: ignore
 import os
 
 import numpy as np # type: ignore
 import torch    # type: ignore
-=======
-from dataclasses import dataclass, field
-import os
-
-import numpy as np
-import torch 
->>>>>>> 29da92d2
 import pandas as pd
 import matplotlib.pyplot as plt
 from datasets import load_from_disk
@@ -110,13 +102,6 @@
         default=32, metadata={"help": "Number of steps between logging"}
     )
     vep_eval_steps: int = field(
-<<<<<<< HEAD
-        default=10_000, metadata={"help": "Number of steps between VEP evaluations"}
-    )
-    dataloader_num_workers: int = field(
-        default=4, metadata={"help": "Number of dataloader workers"}
-    )
-=======
         default=10000, metadata={"help": "Number of steps between VEP evaluations"}
     )
     dataloader_num_workers: int = field(
@@ -128,7 +113,6 @@
     dataloader_prefetch_factor: int = field(default=2, 
         metadata={"help": "Number of dataloader_prefetch_factor"}
     )
->>>>>>> 29da92d2
     mlm_probability: float = field(
         default=0.15, metadata={"help": "Probability for masking tokens in MLM"}
     )
@@ -152,20 +136,11 @@
     # Arguments that shouldn't be changed really
     bf16: bool = field(default=True)
     fp16: bool = field(default=False)
-<<<<<<< HEAD
-    dataloader_persistent_workers: bool = field(default=True)
-    dataloader_prefetch_factor: int = field(default=2)
-=======
->>>>>>> 29da92d2
     eval_strategy: str = field(default="no")  # not running eval
     # eval_steps: int = field(default=50000)
     logging_strategy: str = field(default="steps")
     save_strategy: str = field(default="steps")
-<<<<<<< HEAD
     save_steps: int = field(default=1_000_000)
-=======
-    save_steps: int= field(default=10000)
->>>>>>> 29da92d2
     report_to: str = field(default="wandb")
     remove_unused_columns: bool = field(default=False)
     group_by_length: bool = field(default=False)
@@ -283,17 +258,6 @@
             data_collator=data_collator,
         )
 
-<<<<<<< HEAD
-
-    # trainer.add_callback(
-    #     ZeroShotVEPEvaluationCallback(
-    #         tokenizer=tokenizer,
-    #         input_csv=data_args.vep_input_csv,
-    #         trainer=trainer,
-    #         eval_every_n_steps=training_args.vep_eval_steps,
-    #     )
-    # )
-=======
     trainer.add_callback(
         ZeroShotVEPEvaluationCallback(
             tokenizer=tokenizer,
@@ -302,7 +266,6 @@
             eval_every_n_steps=training_args.vep_eval_steps,
         )
     )
->>>>>>> 29da92d2
     trainer.add_callback(ElapsedTimeLoggerCallback())
     trainer.add_callback(LossPrintCallback())
 
