# type: ignore
import logging
import math
import os
from torch.utils.data import Dataset, Sampler
import random
from torch.distributed import (
    is_initialized,
    get_rank,
    get_world_size,
)

logger = logging.getLogger(__name__)


def print_rank0(*args, **kwargs):
    if int(os.environ.get("LOCAL_RANK", 0)) == 0:
        print(*args, **kwargs)


def _get_length_grouped_indices(
    dataset: Dataset,
    max_tokens_per_batch: int,
    shuffle: bool = True,
    drop_last: bool = False,
) -> list[list[int]]:
    """Get the indices of the dataset grouped by length."""
    grouped_indices = []
    curr_idx = 0
    sorted_indices = sorted(
        range(len(dataset)), key=lambda x: dataset[x]["length"], reverse=True
    )
    while curr_idx < len(dataset):
        first_sample = dataset[sorted_indices[curr_idx]]
        batch_max_length = first_sample["length"]

        # If sample is longer than max_tokens_per_batch, it will be truncated by the collator
        # So we use max_tokens_per_batch as the effective length for batch size calculation
        if batch_max_length > max_tokens_per_batch:
            batch_max_length = max_tokens_per_batch
            if not hasattr(_get_length_grouped_indices, "_truncation_warning_shown"):
                logger.info(
                    f"Samples longer than {max_tokens_per_batch} will be truncated by the data collator."
                )
                _get_length_grouped_indices._truncation_warning_shown = True

        num_samples_in_batch = max(1, int(max_tokens_per_batch // batch_max_length))
        grouped_indices.append(
            sorted_indices[curr_idx : curr_idx + num_samples_in_batch]
        )
        curr_idx += num_samples_in_batch

    if shuffle:
        random.shuffle(grouped_indices)

    if drop_last:
        grouped_indices = grouped_indices[:-1]

    return grouped_indices


def _get_length_adaptive_batches(
    indices: list[int], lengths: list[int], base_batch_size: int = 8
) -> list[list[int]]:
    current_target = None

    # def target_bs_for_length(length):
    #     if length > 8192:
    #         return 1
    #     elif length > 2048:
    #         return base_batch_size
    #     elif length > 1024:
    #         return base_batch_size * 2
    #     elif length > 512:
    #         return base_batch_size * 4
    #     else:
    #         return base_batch_size * 8

    # for the modernBERT1B model
    def target_bs_for_length(length):
        if length > 4096:
            return 1
        elif length > 512:
            return base_batch_size * 2
        else:
            return base_batch_size * 4


    batched_indices = []
    current_batch = []
    for idx in indices:
        length = lengths[idx]
        target_bs = target_bs_for_length(length)

        if current_target is None:
            current_target = target_bs

        current_batch.append(idx)
        if len(current_batch) == current_target:
            batched_indices.append(current_batch)
            current_target = None
            current_batch = []

    # Flush leftovers
<<<<<<< HEAD
    if (
        current_batch
        and current_target is not None
        and len(current_batch) < current_target
    ):
        # batch_lengths = [lengths[i] for i in current_batch]
        # print(f"[Rank DEBUG] Flushing incomplete batch of size {len(current_batch)} with lengths: {batch_lengths}")
=======
    if current_batch and current_target is not None and len(current_batch) < current_target:
>>>>>>> 5696b3f1
        batched_indices.append(current_batch)

    return batched_indices


def _get_token_budget_adaptive_batches(
    indices: list[int],
    lengths: list[int],
    max_tokens_per_batch: int,
    shuffle: bool = True,
) -> list[list[int]]:
    batched_indices = []
    current_batch = []
    current_token_count = 0

    if shuffle:
        indices = indices[:]  # Make a shallow copy
        random.shuffle(indices)

    for idx in indices:
        if (
            current_token_count + lengths[idx] > max_tokens_per_batch
            and len(current_batch) > 0
        ):
            batched_indices.append(current_batch)
            current_batch = []
            current_token_count = 0

        current_batch.append(idx)
        current_token_count += lengths[idx]

    # Flush leftovers
    if current_batch:
        batched_indices.append(current_batch)
    return batched_indices


# def _get_length_adaptive_batches(
#     indices: list[int], lengths: list[int], shuffle: bool = False
# ) -> list[list[int]]:

#     current_target = None

#     # def target_bs_for_length(length):
#     #     if length > 8192:
#     #         return 1
#     #     elif length > 1610:
#     #         return 8
#     #     elif length > 1024:
#     #         return 16
#     #     elif length > 512:
#     #         return 64
#     #     else:
#     #         return 128

#     def target_bs_for_length(length):
#         base_batch_size = 16
#         if length > 8192:
#             return 1
#         elif length > 4096:
#             return base_batch_size
#         elif length > 2048:
#             return base_batch_size * 2
#         elif length > 1024:
#             return base_batch_size * 4
#         elif length > 512:
#             return base_batch_size * 8
#         else:
#             return base_batch_size * 16

#         if length > 8192:
#             return 1
#         elif length > 4096:
#             return 8
#         elif length > 2048:
#             return 16
#         elif length > 1024:
#             return 32
#         elif length > 512:
#             return 64
#         elif length > 256:
#             return 128
#         else:
#             return 256

#     batched_indices = []
#     current_batch = []
#     for idx in indices:
#         length = lengths[idx]
#         target_bs = target_bs_for_length(length)

#         if current_target is None:
#             current_target = target_bs
#             # print_rank0(
#             #     f"[BatchSampler] Starting new bucket: batch_size={current_target} (seq len {length})"
#             # )
#             # print(f"[Rank DEBUG] Starting new batch: target_bs={current_target}, first_seq_len={length}")

#         current_batch.append(idx)
#         if len(current_batch) == current_target:
#             # print_rank0("[BatchSampler] Yielding batch")
#             # batch_lengths = [lengths[i] for i in current_batch]
#             # print(f"[Rank DEBUG] Completed batch of size {len(current_batch)} with lengths: {batch_lengths}")
#             batched_indices.append(current_batch)
#             current_target = None
#             current_batch = []

#     # Flush leftovers
#     if current_batch and current_target is not None and len(current_batch) < current_target:
#         # batch_lengths = [lengths[i] for i in current_batch]
#         # print(f"[Rank DEBUG] Flushing incomplete batch of size {len(current_batch)} with lengths: {batch_lengths}")
#         batched_indices.append(current_batch)

#     if shuffle:
#         print(f"[BatchSampler] Shuffling batches")
#         random.shuffle(batched_indices)

#     return batched_indices



class DynamicBatchSampler(Sampler):
    r"""
    Batch sampler that groups together samples of roughly the same length
    to keep the total number of tokens per batch close to max_tokens_per_batch.
    """

    def __init__(
        self,
        dataset: Dataset,
        max_tokens_per_batch: int = 50_000,
        shuffle: bool = True,
        drop_last: bool = False,
    ):
        self.dataset = dataset
        self.max_tokens_per_batch = max_tokens_per_batch
        self.shuffle = shuffle
        self.drop_last = drop_last

    def __len__(self):
        # Return the number of batches, not the number of samples
        indices = _get_length_grouped_indices(
            self.dataset, self.max_tokens_per_batch, shuffle=False
        )
        return len(indices)

    def __iter__(self):
        indices = _get_length_grouped_indices(
            self.dataset, self.max_tokens_per_batch, self.shuffle, self.drop_last
        )
        # Yield each batch (list of indices)
        for batch_indices in indices:
            yield batch_indices


<<<<<<< HEAD
# class LengthAdaptiveBatchSampler(Sampler):
#     def __init__(self, dataset, length_field="length", shuffle: bool = True):
#         self.dataset = dataset
#         self.lengths = dataset[length_field]
#         self.sorted_indices = sorted(
#             range(len(self.lengths)), key=lambda i: -self.lengths[i]
#         )
#         self.shuffle = shuffle

#         # DDP setup
#         if is_initialized():
#             self.rank = get_rank()
#             self.world_size = get_world_size()
#         else:
#             self.rank = 0
#             self.world_size = 1

#     def __iter__(self):
#         # shard indices across ranks
#         indices = self.sorted_indices[self.rank :: self.world_size]
#         lengths = self.lengths

#         print(f"[Rank {self.rank}] Got {len(indices)} samples before batching.")

#         batched_indices = _get_length_adaptive_batches(indices, lengths, shuffle=self.shuffle)

#         print(f"[Rank {self.rank}] Prepared {len(batched_indices)} batches.")
#         for batch in batched_indices:
#             yield batch

#     def __len__(self):
#         # Each rank only sees its share
#         return (len(self.sorted_indices) + self.world_size - 1) // self.world_size

#     def __len__(self):
#         # Each rank only sees its share
#         indices = self.sorted_indices[self.rank :: self.world_size]
#         batched = _get_length_adaptive_batches(indices, self.lengths, shuffle=False)
#         # Return the number of batches, not the number of samples
#         return len(batched)


# class LengthAdaptiveBatchSampler(Sampler):
#     def __init__(self, dataset, length_field="length", shuffle: bool = True):
#         self.dataset = dataset
#         self.lengths = dataset[length_field]
#         self.sorted_indices = sorted(
#             range(len(self.lengths)), key=lambda i: -self.lengths[i]
#         )
#         self.shuffle = shuffle

#         # DDP setup
#         if is_initialized():
#             self.rank = get_rank()
#             self.world_size = get_world_size()
#         else:
#             self.rank = 0
#             self.world_size = 1

#     def __iter__(self):
#         # Batching-first method: batch globally, then shard across ranks
#         batched_indices = _get_length_adaptive_batches(
#             self.sorted_indices, self.lengths, shuffle=self.shuffle
#         )

#         # Shard batches round-robin across ranks
#         batched_indices = batched_indices[self.rank :: self.world_size]

#         # Debug: Compute average sequence length for this rank's batches
#         total_tokens = 0
#         total_samples = 0
#         for batch in batched_indices:
#             total_tokens += sum(self.lengths[i] for i in batch)
#             total_samples += len(batch)
#         avg_len = total_tokens / total_samples if total_samples > 0 else 0
#         print(f"[Rank {self.rank}] Avg sequence length AFTER batching/sharding: {avg_len:.2f}")

#         print(f"[Rank {self.rank}] Prepared {len(batched_indices)} batches.")

#         for batch in batched_indices:
#             yield batch

#     def __len__(self):
#         # Return number of batches per rank
#         batched = _get_length_adaptive_batches(
#             self.sorted_indices, self.lengths, shuffle=False
#         )
#         return math.ceil(len(batched) / self.world_size)


=======
>>>>>>> 5696b3f1
class LengthAdaptiveBatchSampler(Sampler):
    def __init__(self, dataset, length_field="length", base_batch_size=8):
        self.dataset = dataset
        self.lengths = dataset[length_field]
        self.sorted_indices = sorted(
            range(len(self.lengths)), key=lambda i: -self.lengths[i]
        )
        self.length = None
        # DDP setup
        if is_initialized():
            self.rank = get_rank()
            self.world_size = get_world_size()
        else:
            self.rank = 0
            self.world_size = 1

    def __iter__(self):
        indices = self.sorted_indices[self.rank :: self.world_size]
<<<<<<< HEAD

        # Global batching
=======
        
        # Rank Batching
>>>>>>> 5696b3f1
        batched_indices = _get_length_adaptive_batches(
            indices, self.lengths, base_batch_size=8
        )
        if self.length is None:
            self.length = len(batched_indices)

        # Shared shuffled batch order
        batch_order = list(range(len(batched_indices)))
        random.seed(42)
        random.shuffle(batch_order)
<<<<<<< HEAD
=======

        print(f"[Rank {self.rank}] Total batches: {len(batched_indices)}")
>>>>>>> 5696b3f1

        max_debug_batches = 10  # Number of batches to to print debug info for

        # Yield batches for this rank
        for i, batch_idx in enumerate(batch_order):
            batch_idxs = batched_indices[batch_idx]

            if i < max_debug_batches:
                total_tokens = sum(self.lengths[j] for j in batch_idxs)
                total_samples = len(batch_idxs)
                avg_len = total_tokens / total_samples if total_samples > 0 else 0
                max_len = max(self.lengths[j] for j in batch_idxs)
                min_len = min(self.lengths[j] for j in batch_idxs)
                # print(
                #     f"[Rank {self.rank}] Yielding batch {i}/{len(batched_indices)} with {total_samples} samples, avg seq length: {avg_len:.2f}, min: {min_len}, max: {max_len}"
                # )
                # print(f"[Rank {self.rank}] Yielding batch {i//self.world_size + 1}/{math.ceil(len(batched_indices)/self.world_size)} with avg seq length: {avg_len:.2f}")

            yield batched_indices[batch_idx]

    def __len__(self):
        # Return number of batches per rank
        if self.length is None:
            batched = _get_length_adaptive_batches(
                self.sorted_indices, self.lengths, base_batch_size=8
            )
            self.length = len(batched)

        return self.length


class TokenBudgetBatchSampler(Sampler):
    """
    A batch sampler that randomly groups samples into batches such that the total number of tokens per batch is
    less than or equal to max_tokens_per_batch.
    """

    def __init__(
        self,
        dataset,
        length_field="length",
        max_tokens_per_batch: int = 8_192,
        shuffle: bool = True,
    ):
        self.dataset = dataset
        self.max_tokens_per_batch = max_tokens_per_batch
        self.lengths = dataset[length_field]
        self.sorted_indices = sorted(
            range(len(self.lengths)), key=lambda i: -self.lengths[i]
        )
        self.shuffle = shuffle
        self.length = None
        if is_initialized():
            self.rank = get_rank()
            self.world_size = get_world_size()
        else:
            self.rank = 0
            self.world_size = 1

    def __iter__(self):
        indices = self.sorted_indices[self.rank :: self.world_size]
        batched_indices = _get_token_budget_adaptive_batches(
            indices, self.lengths, self.max_tokens_per_batch, shuffle=self.shuffle
        )
        for batch in batched_indices:
            yield batch

    def __len__(self):
        if self.length is None:
            batched = _get_token_budget_adaptive_batches(
                self.sorted_indices,
                self.lengths,
                self.max_tokens_per_batch,
                shuffle=False,
            )
            self.length = len(batched)
            print(f"Number of batches per epoch: {self.length}")
        return self.length<|MERGE_RESOLUTION|>--- conflicted
+++ resolved
@@ -102,17 +102,7 @@
             current_batch = []
 
     # Flush leftovers
-<<<<<<< HEAD
-    if (
-        current_batch
-        and current_target is not None
-        and len(current_batch) < current_target
-    ):
-        # batch_lengths = [lengths[i] for i in current_batch]
-        # print(f"[Rank DEBUG] Flushing incomplete batch of size {len(current_batch)} with lengths: {batch_lengths}")
-=======
     if current_batch and current_target is not None and len(current_batch) < current_target:
->>>>>>> 5696b3f1
         batched_indices.append(current_batch)
 
     return batched_indices
@@ -268,99 +258,6 @@
             yield batch_indices
 
 
-<<<<<<< HEAD
-# class LengthAdaptiveBatchSampler(Sampler):
-#     def __init__(self, dataset, length_field="length", shuffle: bool = True):
-#         self.dataset = dataset
-#         self.lengths = dataset[length_field]
-#         self.sorted_indices = sorted(
-#             range(len(self.lengths)), key=lambda i: -self.lengths[i]
-#         )
-#         self.shuffle = shuffle
-
-#         # DDP setup
-#         if is_initialized():
-#             self.rank = get_rank()
-#             self.world_size = get_world_size()
-#         else:
-#             self.rank = 0
-#             self.world_size = 1
-
-#     def __iter__(self):
-#         # shard indices across ranks
-#         indices = self.sorted_indices[self.rank :: self.world_size]
-#         lengths = self.lengths
-
-#         print(f"[Rank {self.rank}] Got {len(indices)} samples before batching.")
-
-#         batched_indices = _get_length_adaptive_batches(indices, lengths, shuffle=self.shuffle)
-
-#         print(f"[Rank {self.rank}] Prepared {len(batched_indices)} batches.")
-#         for batch in batched_indices:
-#             yield batch
-
-#     def __len__(self):
-#         # Each rank only sees its share
-#         return (len(self.sorted_indices) + self.world_size - 1) // self.world_size
-
-#     def __len__(self):
-#         # Each rank only sees its share
-#         indices = self.sorted_indices[self.rank :: self.world_size]
-#         batched = _get_length_adaptive_batches(indices, self.lengths, shuffle=False)
-#         # Return the number of batches, not the number of samples
-#         return len(batched)
-
-
-# class LengthAdaptiveBatchSampler(Sampler):
-#     def __init__(self, dataset, length_field="length", shuffle: bool = True):
-#         self.dataset = dataset
-#         self.lengths = dataset[length_field]
-#         self.sorted_indices = sorted(
-#             range(len(self.lengths)), key=lambda i: -self.lengths[i]
-#         )
-#         self.shuffle = shuffle
-
-#         # DDP setup
-#         if is_initialized():
-#             self.rank = get_rank()
-#             self.world_size = get_world_size()
-#         else:
-#             self.rank = 0
-#             self.world_size = 1
-
-#     def __iter__(self):
-#         # Batching-first method: batch globally, then shard across ranks
-#         batched_indices = _get_length_adaptive_batches(
-#             self.sorted_indices, self.lengths, shuffle=self.shuffle
-#         )
-
-#         # Shard batches round-robin across ranks
-#         batched_indices = batched_indices[self.rank :: self.world_size]
-
-#         # Debug: Compute average sequence length for this rank's batches
-#         total_tokens = 0
-#         total_samples = 0
-#         for batch in batched_indices:
-#             total_tokens += sum(self.lengths[i] for i in batch)
-#             total_samples += len(batch)
-#         avg_len = total_tokens / total_samples if total_samples > 0 else 0
-#         print(f"[Rank {self.rank}] Avg sequence length AFTER batching/sharding: {avg_len:.2f}")
-
-#         print(f"[Rank {self.rank}] Prepared {len(batched_indices)} batches.")
-
-#         for batch in batched_indices:
-#             yield batch
-
-#     def __len__(self):
-#         # Return number of batches per rank
-#         batched = _get_length_adaptive_batches(
-#             self.sorted_indices, self.lengths, shuffle=False
-#         )
-#         return math.ceil(len(batched) / self.world_size)
-
-
-=======
->>>>>>> 5696b3f1
 class LengthAdaptiveBatchSampler(Sampler):
     def __init__(self, dataset, length_field="length", base_batch_size=8):
         self.dataset = dataset
@@ -379,13 +276,8 @@
 
     def __iter__(self):
         indices = self.sorted_indices[self.rank :: self.world_size]
-<<<<<<< HEAD
-
-        # Global batching
-=======
         
         # Rank Batching
->>>>>>> 5696b3f1
         batched_indices = _get_length_adaptive_batches(
             indices, self.lengths, base_batch_size=8
         )
@@ -396,11 +288,8 @@
         batch_order = list(range(len(batched_indices)))
         random.seed(42)
         random.shuffle(batch_order)
-<<<<<<< HEAD
-=======
 
         print(f"[Rank {self.rank}] Total batches: {len(batched_indices)}")
->>>>>>> 5696b3f1
 
         max_debug_batches = 10  # Number of batches to to print debug info for
 
